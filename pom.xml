<?xml version="1.0" encoding="UTF-8"?>
<!--

    The MIT License

    Permission is hereby granted, free of charge, to any person obtaining a copy
    of this software and associated documentation files (the "Software"), to deal
    in the Software without restriction, including without limitation the rights
    to use, copy, modify, merge, publish, distribute, sublicense, and/or sell
    copies of the Software, and to permit persons to whom the Software is
    furnished to do so, subject to the following conditions:

    The above copyright notice and this permission notice shall be included in
    all copies or substantial portions of the Software.

    THE SOFTWARE IS PROVIDED "AS IS", WITHOUT WARRANTY OF ANY KIND, EXPRESS OR
    IMPLIED, INCLUDING BUT NOT LIMITED TO THE WARRANTIES OF MERCHANTABILITY,
    FITNESS FOR A PARTICULAR PURPOSE AND NONINFRINGEMENT. IN NO EVENT SHALL THE
    AUTHORS OR COPYRIGHT HOLDERS BE LIABLE FOR ANY CLAIM, DAMAGES OR OTHER
    LIABILITY, WHETHER IN AN ACTION OF CONTRACT, TORT OR OTHERWISE, ARISING FROM,
    OUT OF OR IN CONNECTION WITH THE SOFTWARE OR THE USE OR OTHER DEALINGS IN
    THE SOFTWARE.

-->
<project xmlns="http://maven.apache.org/POM/4.0.0" xmlns:xsi="http://www.w3.org/2001/XMLSchema-instance" xsi:schemaLocation="http://maven.apache.org/POM/4.0.0 http://maven.apache.org/xsd/maven-4.0.0.xsd">
    <modelVersion>4.0.0</modelVersion>

    <groupId>com.influxdb</groupId>
    <artifactId>influxdb3-java</artifactId>
    <packaging>jar</packaging>
    <version>1.3.0-SNAPSHOT</version>

    <name>InfluxDB 3 Java Client</name>
    <description>
        The Java client that provides an easy and convenient way to interact with InfluxDB 3.
        This package supports both writing data to InfluxDB and querying data using the FlightSQL client,
        which allows you to execute SQL queries against InfluxDB IOx.
    </description>

    <url>https://github.com/InfluxCommunity/influxdb3-java/tree/main</url>

    <inceptionYear>2023</inceptionYear>

    <organization>
        <name>InfluxData, Inc.</name>
        <url>https://influxdata.com</url>
    </organization>

    <licenses>
        <license>
            <name>The MIT License (MIT)</name>
            <url>https://raw.githubusercontent.com/InfluxCommunity/influxdb3-java/main/LICENSE</url>
            <distribution>repo</distribution>
        </license>
    </licenses>

    <developers>
        <developer>
            <name>Jakub Bednar</name>
            <email>jakub.bednar@bonitoo.io</email>
            <organization>Bonitoo</organization>
            <organizationUrl>https://www.bonitoo.io</organizationUrl>
        </developer>
    </developers>

    <scm>
        <connection>scm:git:git@github.com:InfluxCommunity/influxdb3-java.git</connection>
        <developerConnection>scm:git:git@github.com:InfluxCommunity/influxdb3-java.git</developerConnection>
        <url>https://github.com/InfluxCommunity/influxdb3-java/tree/main</url>
        <tag>HEAD</tag>
    </scm>

    <distributionManagement>
        <snapshotRepository>
            <id>ossrh</id>
            <url>https://central.sonatype.com/repository/maven-snapshots/</url>
        </snapshotRepository>
        <repository>
            <id>ossrh</id>
            <url>https://ossrh-staging-api.central.sonatype.com/service/local/staging/deploy/maven2/</url>
        </repository>
        <site>
            <id>GitHubPages</id>
            <url>https://InfluxCommunity.github.io/influxdb3-java/</url>
        </site>
    </distributionManagement>

    <properties>
        <project.build.sourceEncoding>UTF-8</project.build.sourceEncoding>

<<<<<<< HEAD
        <netty-handler.version>4.2.2.Final</netty-handler.version>
        <junit-jupiter.version>5.13.4</junit-jupiter.version>
        <junit-platform.version>1.13.4</junit-platform.version>
=======
        <netty-handler.version>4.2.3.Final</netty-handler.version>
        <junit-jupiter.version>5.11.4</junit-jupiter.version>
>>>>>>> f5689249

        <plugin.surefire.version>3.5.3</plugin.surefire.version>
        <plugin.jacoco.version>0.8.12</plugin.jacoco.version>
        <plugin.checkstyle.version>3.6.0</plugin.checkstyle.version>
        <plugin.javadoc.version>3.11.2</plugin.javadoc.version>
    </properties>

    <dependencies>

        <dependency>
            <groupId>org.apache.arrow</groupId>
            <artifactId>flight-core</artifactId>
            <version>18.3.0</version>
            <exclusions>
                <exclusion>
                    <groupId>org.slf4j</groupId>
                    <artifactId>slf4j-api</artifactId>
                </exclusion>
                <exclusion>
                    <groupId>io.netty</groupId>
                    <artifactId>netty-tcnative-boringssl-static</artifactId>
                </exclusion>
                <exclusion>
                    <groupId>io.netty</groupId>
                    <artifactId>netty-codec-http2</artifactId>
                </exclusion>
                <exclusion>
                    <groupId>io.netty</groupId>
                    <artifactId>netty-transport</artifactId>
                </exclusion>
                <exclusion>
                    <groupId>io.netty</groupId>
                    <artifactId>netty-common</artifactId>
                </exclusion>
                <exclusion>
                    <groupId>io.netty</groupId>
                    <artifactId>netty-codec-http</artifactId>
                </exclusion>
                <exclusion>
                    <groupId>io.netty</groupId>
                    <artifactId>netty-codec</artifactId>
                </exclusion>
                <exclusion>
                    <groupId>io.netty</groupId>
                    <artifactId>netty-handler</artifactId>
                </exclusion>
                <exclusion>
                    <groupId>io.netty</groupId>
                    <artifactId>netty-buffer</artifactId>
                </exclusion>
                <exclusion>
                    <groupId>io.netty</groupId>
                    <artifactId>netty-transport-native-unix-common</artifactId>
                </exclusion>
                <exclusion>
                    <groupId>com.google.protobuf</groupId>
                    <artifactId>protobuf-java</artifactId>
                </exclusion>
                <exclusion>
                    <groupId>com.google.guava</groupId>
                    <artifactId>guava</artifactId>
                </exclusion>
                <exclusion>
                    <groupId>com.google.errorprone</groupId>
                    <artifactId>error_prone_annotations</artifactId>
                </exclusion>
                <exclusion>
                    <groupId>com.google.j2objc</groupId>
                    <artifactId>j2objc-annotations</artifactId>
                </exclusion>
                <exclusion>
                    <groupId>com.google.code.gson</groupId>
                    <artifactId>gson</artifactId>
                </exclusion>
            </exclusions>
        </dependency>

        <dependency>
            <groupId>io.netty</groupId>
            <artifactId>netty-handler</artifactId>
            <version>${netty-handler.version}</version>
        </dependency>

        <dependency>
            <groupId>io.netty</groupId>
            <artifactId>netty-buffer</artifactId>
            <version>${netty-handler.version}</version>
        </dependency>

        <dependency>
            <groupId>io.netty</groupId>
            <artifactId>netty-codec</artifactId>
            <version>${netty-handler.version}</version>
            <exclusions>
                <exclusion>
                    <groupId>io.netty</groupId>
                    <artifactId>netty-buffer</artifactId>
                </exclusion>
            </exclusions>
        </dependency>

        <dependency>
            <groupId>io.netty</groupId>
            <artifactId>netty-codec-http2</artifactId>
            <version>${netty-handler.version}</version>
            <exclusions>
                <exclusion>
                    <groupId>io.netty</groupId>
                    <artifactId>netty-codec</artifactId>
                </exclusion>
                <exclusion>
                    <groupId>io.netty</groupId>
                    <artifactId>netty-handler</artifactId>
                </exclusion>
            </exclusions>
        </dependency>

        <dependency>
            <groupId>io.netty</groupId>
            <artifactId>netty-transport-native-unix-common</artifactId>
            <version>${netty-handler.version}</version>
        </dependency>

        <dependency>
            <groupId>io.netty</groupId>
            <artifactId>netty-tcnative-boringssl-static</artifactId>
            <version>2.0.72.Final</version>
        </dependency>

        <dependency>
            <groupId>com.google.protobuf</groupId>
            <artifactId>protobuf-java</artifactId>
            <version>4.31.1</version>
        </dependency>

        <dependency>
            <groupId>com.google.guava</groupId>
            <artifactId>guava</artifactId>
            <version>33.4.0-jre</version>
            <exclusions>
                <exclusion>
                    <groupId>com.google.errorprone</groupId>
                    <artifactId>error_prone_annotations</artifactId>
                </exclusion>
            </exclusions>
        </dependency>

        <dependency>
            <groupId>com.google.j2objc</groupId>
            <artifactId>j2objc-annotations</artifactId>
            <version>3.0.0</version>
        </dependency>

        <dependency>
            <groupId>com.google.code.gson</groupId>
            <artifactId>gson</artifactId>
            <version>2.13.1</version>
            <exclusions>
                <exclusion>
                    <groupId>com.google.errorprone</groupId>
                    <artifactId>error_prone_annotations</artifactId>
                </exclusion>
            </exclusions>
        </dependency>

        <dependency>
            <groupId>com.google.errorprone</groupId>
            <artifactId>error_prone_annotations</artifactId>
            <version>2.36.0</version>
        </dependency>

        <dependency>
            <groupId>org.slf4j</groupId>
            <artifactId>slf4j-api</artifactId>
            <version>2.0.16</version>
        </dependency>

        <dependency>
            <groupId>org.junit.platform</groupId>
            <artifactId>junit-platform-engine</artifactId>
            <version>${junit-platform.version}</version>
        </dependency>

        <dependency>
            <groupId>org.junit.platform</groupId>
            <artifactId>junit-platform-launcher</artifactId>
            <version>${junit-platform.version}</version>
        </dependency>


        <dependency>
            <groupId>org.junit.jupiter</groupId>
            <artifactId>junit-jupiter-engine</artifactId>
            <version>${junit-jupiter.version}</version>
            <scope>test</scope>
        </dependency>

        <dependency>
            <groupId>org.assertj</groupId>
            <artifactId>assertj-core</artifactId>
            <version>3.27.3</version>
            <scope>test</scope>
        </dependency>

        <dependency>
            <groupId>com.squareup.okhttp3</groupId>
            <artifactId>mockwebserver</artifactId>
            <version>4.12.0</version>
            <scope>test</scope>
        </dependency>

        <dependency>
            <groupId>org.slf4j</groupId>
            <artifactId>slf4j-simple</artifactId>
            <version>2.0.17</version>
            <scope>test</scope>
        </dependency>

    </dependencies>

    <build>

        <plugins>

            <plugin>
                <groupId>org.apache.maven.plugins</groupId>
                <artifactId>maven-source-plugin</artifactId>
                <version>3.3.1</version>
                <executions>
                    <execution>
                        <id>attach-sources</id>
                        <goals>
                            <goal>jar-no-fork</goal>
                        </goals>
                    </execution>
                </executions>
            </plugin>

            <plugin>
                <groupId>org.apache.maven.plugins</groupId>
                <artifactId>maven-jar-plugin</artifactId>
                <version>3.4.2</version>
                <configuration>
                    <archive>
                        <manifest>
                            <addDefaultImplementationEntries>true</addDefaultImplementationEntries>
                        </manifest>
                    </archive>
                </configuration>
            </plugin>

            <plugin>
                <groupId>org.apache.maven.plugins</groupId>
                <artifactId>maven-compiler-plugin</artifactId>
                <version>3.14.0</version>
                <configuration>
                    <source>11</source>
                    <release>11</release>
                    <target>11</target>
                </configuration>
            </plugin>

            <plugin>
                <groupId>org.apache.maven.plugins</groupId>
                <artifactId>maven-javadoc-plugin</artifactId>
                <version>${plugin.javadoc.version}</version>
                <executions>
                    <execution>
                        <id>attach-javadocs</id>
                        <goals>
                            <goal>jar</goal>
                        </goals>
                    </execution>
                </executions>
            </plugin>

            <plugin>
                <groupId>org.apache.maven.plugins</groupId>
                <artifactId>maven-checkstyle-plugin</artifactId>
                <version>${plugin.checkstyle.version}</version>
                <configuration>
                    <failsOnError>true</failsOnError>
                    <configLocation>checkstyle.xml</configLocation>
                    <consoleOutput>true</consoleOutput>
                    <linkXRef>false</linkXRef>
                    <sourceDirectories>
                        <sourceDirectory>src/main/java</sourceDirectory>
                        <sourceDirectory>src/test/java</sourceDirectory>
                    </sourceDirectories>
                </configuration>
                <executions>
                    <execution>
                        <phase>verify</phase>
                        <goals>
                            <goal>checkstyle</goal>
                        </goals>
                    </execution>
                </executions>
            </plugin>

            <plugin>
                <groupId>com.mycila</groupId>
                <artifactId>license-maven-plugin</artifactId>
                <version>4.6</version>
                <configuration>
                    <strictCheck>true</strictCheck>
                    <failIfUnknown>true</failIfUnknown>
                    <mapping>
                        <java>SLASHSTAR_STYLE</java>
                        <conf>SCRIPT_STYLE</conf>
                        <cnf>SCRIPT_STYLE</cnf>
                        <toml>SCRIPT_STYLE</toml>
                        <yml>SCRIPT_STYLE</yml>
                    </mapping>
                    <useDefaultExcludes>false</useDefaultExcludes>
                    <licenseSets>
                        <licenseSet>
                            <header>./license_header.txt</header>
                            <excludes>
                                **/target/**, **/*.jar, **/.git/**, **/.*, **/*.png, **/*.iml, **/*.bolt, .idea/**,
                                **/*nightly*/**, **/.m2/**, LICENSE, **/*.md, **/.github/**, license_header.txt,
                                release.properties/, **/pom.xml.releaseBackup, **/pom.xml.tag, **/semantic.yml,
                                .circleci/config.yml, **/*.pem
                            </excludes>
                        </licenseSet>
                    </licenseSets>
                    <properties>
                        <organizationName>${project.organization.name}</organizationName>
                    </properties>
                    <dependencyPolicies>
                        <dependencyPolicy>
                            <type>LICENSE_NAME</type>
                            <rule>APPROVE</rule>
                            <value>The MIT License (MIT)</value>
                        </dependencyPolicy>
                        <dependencyPolicy>
                            <type>LICENSE_NAME</type>
                            <rule>APPROVE</rule>
                            <value>The MIT License</value>
                        </dependencyPolicy>
                        <dependencyPolicy>
                            <type>LICENSE_NAME</type>
                            <rule>APPROVE</rule>
                            <value>MIT License</value>
                        </dependencyPolicy>
                        <dependencyPolicy>
                            <type>LICENSE_NAME</type>
                            <rule>APPROVE</rule>
                            <value>Apache-2.0</value>
                        </dependencyPolicy>
                        <dependencyPolicy>
                            <type>LICENSE_NAME</type>
                            <rule>APPROVE</rule>
                            <value>BSD-3-Clause</value>
                        </dependencyPolicy>
                        <dependencyPolicy>
                            <type>LICENSE_URL</type>
                            <rule>APPROVE</rule>
                            <value>http://www.apache.org/licenses/LICENSE-2.0.txt</value>
                        </dependencyPolicy>
                        <dependencyPolicy>
                            <type>LICENSE_URL</type>
                            <rule>APPROVE</rule>
                            <value>https://www.apache.org/licenses/LICENSE-2.0.txt</value>
                        </dependencyPolicy>
                        <dependencyPolicy>
                            <type>LICENSE_URL</type>
                            <rule>APPROVE</rule>
                            <value>https://www.apache.org/licenses/LICENSE-2.0</value>
                        </dependencyPolicy>
                        <dependencyPolicy>
                            <type>LICENSE_URL</type>
                            <rule>APPROVE</rule>
                            <value>http://opensource.org/licenses/BSD-3-Clause</value>
                        </dependencyPolicy>
                        <dependencyPolicy>
                            <type>LICENSE_URL</type>
                            <rule>APPROVE</rule>
                            <value>https://www.eclipse.org/legal/epl-v20.html</value>
                        </dependencyPolicy>
                    </dependencyPolicies>
                </configuration>
                <executions>
                    <execution>
                        <phase>verify</phase>
                        <goals>
                            <goal>check</goal>
                        </goals>
                    </execution>
                </executions>
            </plugin>

            <plugin>
                <groupId>org.apache.maven.plugins</groupId>
                <artifactId>maven-surefire-plugin</artifactId>
                <version>${plugin.surefire.version}</version>
                <dependencies>
                    <dependency>
                        <groupId>org.junit.vintage</groupId>
                        <artifactId>junit-vintage-engine</artifactId>
                        <version>${junit-jupiter.version}</version>
                    </dependency>
                </dependencies>
            </plugin>

            <plugin>
                <groupId>org.apache.maven.plugins</groupId>
                <artifactId>maven-failsafe-plugin</artifactId>
                <version>${plugin.surefire.version}</version>
                <executions>
                    <execution>
                        <goals>
                            <goal>integration-test</goal>
                            <goal>verify</goal>
                        </goals>
                    </execution>
                </executions>
                <dependencies>
                    <dependency>
                        <groupId>org.junit.vintage</groupId>
                        <artifactId>junit-vintage-engine</artifactId>
                        <version>${junit-jupiter.version}</version>
                    </dependency>
                </dependencies>
            </plugin>

            <plugin>
                <groupId>org.jacoco</groupId>
                <artifactId>jacoco-maven-plugin</artifactId>
                <version>${plugin.jacoco.version}</version>
                <executions>
                    <execution>
                        <goals>
                            <goal>prepare-agent</goal>
                            <goal>prepare-agent-integration</goal>
                        </goals>
                    </execution>
                    <execution>
                        <id>report</id>
                        <phase>test</phase>
                        <goals>
                            <goal>report</goal>
                        </goals>
                    </execution>
                    <execution>
                        <id>report-integration</id>
                        <phase>integration-test</phase>
                        <goals>
                            <goal>report-integration</goal>
                        </goals>
                    </execution>
                </executions>
            </plugin>

            <plugin>
                <groupId>org.apache.maven.plugins</groupId>
                <artifactId>maven-deploy-plugin</artifactId>
                <version>3.1.3</version>
            </plugin>

            <plugin>
                <groupId>org.codehaus.mojo</groupId>
                <artifactId>versions-maven-plugin</artifactId>
                <version>2.18.0</version>
                <configuration>
                    <rulesUri>file://${project.basedir}/maven-version-rules.xml</rulesUri>
                </configuration>
            </plugin>

            <plugin>
                <groupId>org.apache.maven.plugins</groupId>
                <artifactId>maven-enforcer-plugin</artifactId>
                <version>3.5.0</version>
                <executions>
                    <execution>
                        <id>enforce-maven</id>
                        <goals>
                            <goal>enforce</goal>
                        </goals>
                        <configuration>
                            <rules>
                                <requireMavenVersion>
                                    <version>3.3.9</version>
                                </requireMavenVersion>
                            </rules>
                        </configuration>
                    </execution>
                </executions>
            </plugin>

            <plugin>
                <groupId>org.apache.maven.plugins</groupId>
                <artifactId>maven-scm-publish-plugin</artifactId>
                <version>3.3.0</version>
                <configuration>
                    <content>target/staging</content>
                    <pubScmUrl>scm:git:git@github.com:InfluxCommunity/influxdb3-java.git</pubScmUrl>
                    <checkoutDirectory>${project.basedir}/../influxdb3-scmpublish-checkout</checkoutDirectory>
                    <scmBranch>gh-pages</scmBranch>
                    <siteOutputEncoding>UTF-8</siteOutputEncoding>
                </configuration>
            </plugin>

            <plugin>
                <groupId>org.apache.maven.plugins</groupId>
                <artifactId>maven-site-plugin</artifactId>
                <version>3.21.0</version>
            </plugin>

        </plugins>

    </build>

    <reporting>
        <plugins>
            <plugin>
                <groupId>org.apache.maven.plugins</groupId>
                <artifactId>maven-project-info-reports-plugin</artifactId>
                <version>3.8.0</version>
                <configuration>
                    <dependencyDetailsEnabled>true</dependencyDetailsEnabled>
                </configuration>
            </plugin>
            <plugin>
                <groupId>org.apache.maven.plugins</groupId>
                <artifactId>maven-javadoc-plugin</artifactId>
                <version>${plugin.javadoc.version}</version>
                <reportSets>
                    <reportSet>
                        <id>default</id>
                        <reports>
                            <report>javadoc</report>
                            <report>aggregate</report>
                        </reports>
                    </reportSet>
                </reportSets>
            </plugin>
            <plugin>
                <groupId>org.apache.maven.plugins</groupId>
                <artifactId>maven-checkstyle-plugin</artifactId>
                <version>${plugin.checkstyle.version}</version>
                <configuration>
                    <failsOnError>true</failsOnError>
                    <configLocation>checkstyle.xml</configLocation>
                    <consoleOutput>true</consoleOutput>
                    <linkXRef>false</linkXRef>
                    <sourceDirectories>
                        <sourceDirectory>src/main/java</sourceDirectory>
                    </sourceDirectories>
                </configuration>
            </plugin>
            <plugin>
                <groupId>org.jacoco</groupId>
                <artifactId>jacoco-maven-plugin</artifactId>
                <version>${plugin.jacoco.version}</version>
                <reportSets>
                    <reportSet>
                        <reports>
                            <report>report</report>
                        </reports>
                    </reportSet>
                </reportSets>
            </plugin>
            <plugin>
                <groupId>org.codehaus.mojo</groupId>
                <artifactId>versions-maven-plugin</artifactId>
                <version>2.18.0</version>
                <reportSets>
                    <reportSet>
                        <reports>
                            <report>dependency-updates-report</report>
                            <report>plugin-updates-report</report>
                        </reports>
                    </reportSet>
                </reportSets>
            </plugin>
        </plugins>
    </reporting>

    <profiles>
        <!-- GPG Signature on release -->
        <profile>
            <id>release-sign-artifacts</id>
            <activation>
                <property>
                    <name>performRelease</name>
                    <value>true</value>
                </property>
            </activation>
            <build>
                <plugins>
                    <plugin>
                        <groupId>org.apache.maven.plugins</groupId>
                        <artifactId>maven-gpg-plugin</artifactId>
                        <version>3.2.7</version>
                        <executions>
                            <execution>
                                <id>sign-artifacts</id>
                                <phase>verify</phase>
                                <goals>
                                    <goal>sign</goal>
                                </goals>
                                <configuration>
                                    <gpgArguments>
                                        <arg>--pinentry-mode</arg>
                                        <arg>loopback</arg>
                                    </gpgArguments>
                                </configuration>
                            </execution>
                        </executions>
                    </plugin>
                </plugins>
            </build>
        </profile>
    </profiles>

</project><|MERGE_RESOLUTION|>--- conflicted
+++ resolved
@@ -88,14 +88,9 @@
     <properties>
         <project.build.sourceEncoding>UTF-8</project.build.sourceEncoding>
 
-<<<<<<< HEAD
-        <netty-handler.version>4.2.2.Final</netty-handler.version>
         <junit-jupiter.version>5.13.4</junit-jupiter.version>
         <junit-platform.version>1.13.4</junit-platform.version>
-=======
         <netty-handler.version>4.2.3.Final</netty-handler.version>
-        <junit-jupiter.version>5.11.4</junit-jupiter.version>
->>>>>>> f5689249
 
         <plugin.surefire.version>3.5.3</plugin.surefire.version>
         <plugin.jacoco.version>0.8.12</plugin.jacoco.version>
