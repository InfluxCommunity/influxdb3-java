--- conflicted
+++ resolved
@@ -266,15 +266,12 @@
             <groupId>org.slf4j</groupId>
             <artifactId>slf4j-api</artifactId>
             <version>2.0.17</version>
-<<<<<<< HEAD
-=======
         </dependency>
 
         <dependency>
             <groupId>org.junit.platform</groupId>
             <artifactId>junit-platform-engine</artifactId>
             <version>${junit-platform.version}</version>
->>>>>>> e8f403c3
         </dependency>
 
         <dependency>
