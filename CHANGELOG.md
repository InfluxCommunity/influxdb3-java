## 1.4.0 [unreleased]

### Features

<<<<<<< HEAD
1. [#265](https://github.com/InfluxCommunity/influxdb3-java/pull/265) Add more precise timeout properties to `ClientConfig`.
   1. Current property `timeout` is deprecated, as it applies only to the Write API and can be confusing to some users.
   2. Two new properties are added, along with getters and similar setters in the `ClientConfig.Builder`.
      1. `writeTimeout` - a `java.time.Duration` that applies only to the Write API.
      2. `queryTimeout` - a `java.time.Duration` used to calculate deadlines when using the Query API.
   3. These properties can also be defined when creating a client using environment variables. Respectively:
      1. `INFLUX_WRITE_TIMEOUT` - a positive integer.  The time unit is in seconds.
      2. `INFLUX_QUERY_TIMEOUT` - a positive integer.  The time unit is in seconds.
   4. These properties can also be defined when creating a client using system properties. Respectively:
      1. `influx.writeTimeout` - a positive integer.  The time unit is in seconds.
      2. `influx.queryTimeout` - a positive integer.  The time unit is in seconds.
=======
### CI

1. [#266](https://github.com/InfluxCommunity/influxdb3-java/pull/266) Add tests for arm64 CircleCI.
>>>>>>> 92efe4bd

## 1.3.0 [2025-08-13]

### Features

1. [#250](https://github.com/InfluxCommunity/influxdb3-java/pull/250) Upgrade Netty version to 4.2.3.Final.
2. [#251](https://github.com/InfluxCommunity/influxdb3-java/pull/251) Add comment warning null when calling getMeasurement function.
3. [#252](https://github.com/InfluxCommunity/influxdb3-java/pull/252) Run integration tests against a locally started InfluxDB 3 Core server.

### Documentation

1. [#253](https://github.com/InfluxCommunity/influxdb3-java/pull/253) New Durable example showing client reuse for better resource management.

## 1.2.0 [2025-06-26]

### Features

1. [#209](https://github.com/InfluxCommunity/influxdb3-java/pull/209) Add query function returning row as map.
2. [#238](https://github.com/InfluxCommunity/influxdb3-java/pull/238): Support fast writes without waiting for WAL
   persistence:
   - New write option (`WriteOptions.noSync`) added: `true` value means faster write but without the confirmation that
     the data was persisted. Default value: `false`.
   - **Supported by self-managed InfluxDB 3 Core and Enterprise servers only!**
   - Also configurable via connection string query parameter (`writeNoSync`).
   - Also configurable via environment variable (`INFLUX_WRITE_NO_SYNC`).
   - Long precision string values added from v3 HTTP API: `"nanosecond"`, `"microsecond"`, `"millisecond"`,
     `"second"` (
     in addition to the existing `"ns"`, `"us"`, `"ms"`, `"s"`).
3. [#241](https://github.com/InfluxCommunity/influxdb3-java/pull/241): Some default options will be used from a getter.
4. [#243](https://github.com/InfluxCommunity/influxdb3-java/pull/243): Add function to get InfluxDB version.

### Bug Fixes

1. [#239](https://github.com/InfluxCommunity/influxdb3-java/pull/239): Use write options from `ClientConfig` in
   `InfluxDBClientImpl` write methods:

   ```java
   public void writeRecord(@Nullable final String record);
   public void writeRecords(@Nonnull final List<String> records);
   public void writePoint(@Nullable final Point point);
   public void writePoints(@Nonnull final List<Point> points);
   ```

## 1.1.0 [2025-05-22]

### Features

1. [#229](https://github.com/InfluxCommunity/influxdb3-java/pull/229): Support proxy and custom ssl root certificates
2. [#232](https://github.com/InfluxCommunity/influxdb3-java/pull/232): Allow set rpc max message size through maxInboundMessageSize in ClientConfig
3. [#233](https://github.com/InfluxCommunity/influxdb3-java/pull/233): More detailed documentation about timestamp handling for query and write functions
4. [#236](https://github.com/InfluxCommunity/influxdb3-java/pull/236): Supports Java 21.

## 1.0.0 [2024-12-11]

### Features

1. [#200](https://github.com/InfluxCommunity/influxdb3-java/pull/200): Respect iox::column_type::field metadata when
   mapping query results into values.
   - iox::column_type::field::integer: => Long
   - iox::column_type::field::uinteger: => Long
   - iox::column_type::field::float: => Double
   - iox::column_type::field::string: => String
   - iox::column_type::field::boolean: => Boolean

### Dependencies

1. [#202](https://github.com/InfluxCommunity/influxdb3-java/pull/202): Migrate from `flight-grpc` to `flight-core` package.

## 0.9.0 [2024-08-12]

### Features

1. [#158](https://github.com/InfluxCommunity/influxdb3-java/pull/158): Add InfluxDB Edge (OSS) authentication support.
1. [#163](https://github.com/InfluxCommunity/influxdb3-java/pull/163): Introduces `InfluxDBApiHttpException` to facilitate write retries and error recovery.

### Bug Fixes

1. [#148](https://github.com/InfluxCommunity/influxdb3-java/pull/148): InfluxDB Edge (OSS) error handling
1. [#153](https://github.com/InfluxCommunity/influxdb3-java/pull/153): Parsing timestamp columns

## 0.8.0 [2024-06-24]

### Features

1. [#144](https://github.com/InfluxCommunity/influxdb3-java/pull/133): user-agent header is updated for both REST and gRPC calls.

## 0.7.0 [2024-03-11]

### Features

1. [#107](https://github.com/InfluxCommunity/influxdb3-java/pull/107): Custom headers are also supported for the query (gRPC request)

    ```java
    ClientConfig config = new ClientConfig.Builder()
        .host("https://us-east-1-1.aws.cloud2.influxdata.com")
        .token("my-token".toCharArray())
        .database("my-database")
        .headers(Map.of("X-Tracing-Id", "123"))
        .build();
    
    try (InfluxDBClient client = InfluxDBClient.getInstance(config)) {
        //
        // your code here
        //
    } catch (Exception e) {
        throw new RuntimeException(e);
    } 
    ```

1. [#108](https://github.com/InfluxCommunity/influxdb3-java/pull/108): Custom headers can be specified per request (query/write):

    ```java
    ClientConfig config = new ClientConfig.Builder()
        .host("https://us-east-1-1.aws.cloud2.influxdata.com")
        .token("my-token".toCharArray())
        .database("my-database")
        .build();
    
    try (InfluxDBClient client = InfluxDBClient.getInstance(config)) {
        //
        // Write with custom headers
        //
        WriteOptions writeOptions = new WriteOptions(
            Map.of("X-Tracing-Id", "852")
        );
        client.writeRecord("mem,tag=one value=1.0", writeOptions);
        
        //
        // Query with custom headers
        //
        QueryOptions queryOptions = new QueryOptions(
            Map.of("X-Tracing-Id", "852")
        );
        Stream<Object[]> rows = client.query("select * from cpu", queryOptions);
   
    } catch (Exception e) {
        throw new RuntimeException(e);
    } 
    ```

## 0.6.0 [2024-03-01]

### Features

1. [#94](https://github.com/InfluxCommunity/influxdb3-java/pull/94): Add support for named query parameters

## 0.5.1 [2024-02-01]

Resync artifacts with Maven Central.

## 0.5.0 [2024-01-30]

### Features

1. [#78](https://github.com/InfluxCommunity/influxdb3-java/pull/78): Default Tags can be used when writing points.

### Bug Fixes

1. [#77](https://github.com/InfluxCommunity/influxdb3-java/pull/77): Serialize InfluxDB response to `PointValues`

## 0.4.0 [2023-11-08]

### Features

1. [#41](https://github.com/InfluxCommunity/influxdb3-java/pull/41): Add structured query support

## 0.3.1 [2023-10-17]

### Bug Fixes

1. [#55](https://github.com/InfluxCommunity/influxdb3-java/pull/55): Iteration over more Arrow streams

## 0.3.0 [2023-10-02]

### Features

1. [#40](https://github.com/InfluxCommunity/influxdb3-java/pull/40): Add client creation from connection string,
environment variables or system properties.

## 0.2.0 [2023-08-11]

### Features

1. [#27](https://github.com/InfluxCommunity/influxdb3-java/pull/27): Add GZIP support
1. [#30](https://github.com/InfluxCommunity/influxdb3-java/pull/30): Add HTTP proxy and custom headers support

### Breaking Changes

1. [#31](https://github.com/InfluxCommunity/influxdb3-java/pull/31): Renamed config types and some options

## 0.1.0 [2023-06-08]

- initial release of new client version<|MERGE_RESOLUTION|>--- conflicted
+++ resolved
@@ -2,7 +2,6 @@
 
 ### Features
 
-<<<<<<< HEAD
 1. [#265](https://github.com/InfluxCommunity/influxdb3-java/pull/265) Add more precise timeout properties to `ClientConfig`.
    1. Current property `timeout` is deprecated, as it applies only to the Write API and can be confusing to some users.
    2. Two new properties are added, along with getters and similar setters in the `ClientConfig.Builder`.
@@ -14,11 +13,10 @@
    4. These properties can also be defined when creating a client using system properties. Respectively:
       1. `influx.writeTimeout` - a positive integer.  The time unit is in seconds.
       2. `influx.queryTimeout` - a positive integer.  The time unit is in seconds.
-=======
+
 ### CI
 
 1. [#266](https://github.com/InfluxCommunity/influxdb3-java/pull/266) Add tests for arm64 CircleCI.
->>>>>>> 92efe4bd
 
 ## 1.3.0 [2025-08-13]
 
