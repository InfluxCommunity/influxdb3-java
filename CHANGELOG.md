--- conflicted
+++ resolved
@@ -2,10 +2,7 @@
 
 ### Features
 
-<<<<<<< HEAD
-=======
 1. [#209](https://github.com/InfluxCommunity/influxdb3-java/pull/209) Add query function returning row as map.
->>>>>>> 1f1ac3f1
 1. [#238](https://github.com/InfluxCommunity/influxdb3-java/pull/238): Support fast writes without waiting for WAL
    persistence:
    - New write option (`WriteOptions.noSync`) added: `true` value means faster write but without the confirmation that
@@ -17,7 +14,6 @@
      `"second"` (
      in addition to the existing `"ns"`, `"us"`, `"ms"`, `"s"`).
 
-<<<<<<< HEAD
 ### Bug Fixes
 
 1. [#239](https://github.com/InfluxCommunity/influxdb3-java/pull/239): Use write options from `ClientConfig` in
@@ -29,8 +25,6 @@
    public void writePoints(@Nonnull final List<Point> points);
    ```
 
-=======
->>>>>>> 1f1ac3f1
 ## 1.1.0 [2025-05-22]
 
 ### Features
