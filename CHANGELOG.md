## 1.2.0 [unreleased]

### Features

<<<<<<< HEAD
1. [#238](https://github.com/InfluxCommunity/influxdb3-java/pull/238): Support fast writes without waiting for WAL
   persistence:
   - New write option (`WriteOptions.noSync`) added: `true` value means faster write but without the confirmation that
     the data was persisted. Default value: `false`.
   - **Supported by self-managed InfluxDB 3 Core and Enterprise servers only!**
   - Also configurable via connection string query parameter (`writeNoSync`).
   - Also configurable via environment variable (`INFLUX_WRITE_NO_SYNC`).
   - Long precision string values added from v3 HTTP API: `"nanosecond"`, `"microsecond"`, `"millisecond"`,
     `"second"` (
     in addition to the existing `"ns"`, `"us"`, `"ms"`, `"s"`).
=======
1. [#209](https://github.com/InfluxCommunity/influxdb3-java/pull/209) Add query function returning row as map.
>>>>>>> 069e8053

## 1.1.0 [2025-05-22]

### Features

1. [#229](https://github.com/InfluxCommunity/influxdb3-java/pull/229): Support proxy and custom ssl root certificates
2. [#232](https://github.com/InfluxCommunity/influxdb3-java/pull/232): Allow set rpc max message size through maxInboundMessageSize in ClientConfig
3. [#233](https://github.com/InfluxCommunity/influxdb3-java/pull/233): More detailed documentation about timestamp handling for query and write functions
4. [#236](https://github.com/InfluxCommunity/influxdb3-java/pull/236): Supports Java 21.

## 1.0.0 [2024-12-11]

### Features

1. [#200](https://github.com/InfluxCommunity/influxdb3-java/pull/200): Respect iox::column_type::field metadata when
   mapping query results into values.
   - iox::column_type::field::integer: => Long
   - iox::column_type::field::uinteger: => Long
   - iox::column_type::field::float: => Double
   - iox::column_type::field::string: => String
   - iox::column_type::field::boolean: => Boolean

### Dependencies

1. [#202](https://github.com/InfluxCommunity/influxdb3-java/pull/202): Migrate from `flight-grpc` to `flight-core` package.

## 0.9.0 [2024-08-12]

### Features

1. [#158](https://github.com/InfluxCommunity/influxdb3-java/pull/158): Add InfluxDB Edge (OSS) authentication support.
1. [#163](https://github.com/InfluxCommunity/influxdb3-java/pull/163): Introduces `InfluxDBApiHttpException` to facilitate write retries and error recovery.

### Bug Fixes

1. [#148](https://github.com/InfluxCommunity/influxdb3-java/pull/148): InfluxDB Edge (OSS) error handling
1. [#153](https://github.com/InfluxCommunity/influxdb3-java/pull/153): Parsing timestamp columns

## 0.8.0 [2024-06-24]

### Features

1. [#144](https://github.com/InfluxCommunity/influxdb3-java/pull/133): user-agent header is updated for both REST and gRPC calls.

## 0.7.0 [2024-03-11]

### Features

1. [#107](https://github.com/InfluxCommunity/influxdb3-java/pull/107): Custom headers are also supported for the query (gRPC request)

    ```java
    ClientConfig config = new ClientConfig.Builder()
        .host("https://us-east-1-1.aws.cloud2.influxdata.com")
        .token("my-token".toCharArray())
        .database("my-database")
        .headers(Map.of("X-Tracing-Id", "123"))
        .build();
    
    try (InfluxDBClient client = InfluxDBClient.getInstance(config)) {
        //
        // your code here
        //
    } catch (Exception e) {
        throw new RuntimeException(e);
    } 
    ```

1. [#108](https://github.com/InfluxCommunity/influxdb3-java/pull/108): Custom headers can be specified per request (query/write):

    ```java
    ClientConfig config = new ClientConfig.Builder()
        .host("https://us-east-1-1.aws.cloud2.influxdata.com")
        .token("my-token".toCharArray())
        .database("my-database")
        .build();
    
    try (InfluxDBClient client = InfluxDBClient.getInstance(config)) {
        //
        // Write with custom headers
        //
        WriteOptions writeOptions = new WriteOptions(
            Map.of("X-Tracing-Id", "852")
        );
        client.writeRecord("mem,tag=one value=1.0", writeOptions);
        
        //
        // Query with custom headers
        //
        QueryOptions queryOptions = new QueryOptions(
            Map.of("X-Tracing-Id", "852")
        );
        Stream<Object[]> rows = client.query("select * from cpu", queryOptions);
   
    } catch (Exception e) {
        throw new RuntimeException(e);
    } 
    ```

## 0.6.0 [2024-03-01]

### Features

1. [#94](https://github.com/InfluxCommunity/influxdb3-java/pull/94): Add support for named query parameters

## 0.5.1 [2024-02-01]

Resync artifacts with Maven Central.

## 0.5.0 [2024-01-30]

### Features

1. [#78](https://github.com/InfluxCommunity/influxdb3-java/pull/78): Default Tags can be used when writing points.

### Bug Fixes

1. [#77](https://github.com/InfluxCommunity/influxdb3-java/pull/77): Serialize InfluxDB response to `PointValues`

## 0.4.0 [2023-11-08]

### Features

1. [#41](https://github.com/InfluxCommunity/influxdb3-java/pull/41): Add structured query support

## 0.3.1 [2023-10-17]

### Bug Fixes

1. [#55](https://github.com/InfluxCommunity/influxdb3-java/pull/55): Iteration over more Arrow streams

## 0.3.0 [2023-10-02]

### Features

1. [#40](https://github.com/InfluxCommunity/influxdb3-java/pull/40): Add client creation from connection string,
environment variables or system properties.

## 0.2.0 [2023-08-11]

### Features

1. [#27](https://github.com/InfluxCommunity/influxdb3-java/pull/27): Add GZIP support
1. [#30](https://github.com/InfluxCommunity/influxdb3-java/pull/30): Add HTTP proxy and custom headers support

### Breaking Changes

1. [#31](https://github.com/InfluxCommunity/influxdb3-java/pull/31): Renamed config types and some options

## 0.1.0 [2023-06-08]

- initial release of new client version<|MERGE_RESOLUTION|>--- conflicted
+++ resolved
@@ -2,7 +2,7 @@
 
 ### Features
 
-<<<<<<< HEAD
+1. [#209](https://github.com/InfluxCommunity/influxdb3-java/pull/209) Add query function returning row as map.
 1. [#238](https://github.com/InfluxCommunity/influxdb3-java/pull/238): Support fast writes without waiting for WAL
    persistence:
    - New write option (`WriteOptions.noSync`) added: `true` value means faster write but without the confirmation that
@@ -13,9 +13,6 @@
    - Long precision string values added from v3 HTTP API: `"nanosecond"`, `"microsecond"`, `"millisecond"`,
      `"second"` (
      in addition to the existing `"ns"`, `"us"`, `"ms"`, `"s"`).
-=======
-1. [#209](https://github.com/InfluxCommunity/influxdb3-java/pull/209) Add query function returning row as map.
->>>>>>> 069e8053
 
 ## 1.1.0 [2025-05-22]
 
